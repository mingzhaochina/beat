--- conflicted
+++ resolved
@@ -1,16 +1,12 @@
 from pyrocko import cake_plot as cp
 import pymc3 as pm
-<<<<<<< HEAD
-=======
 
 import os
->>>>>>> eadb34f3
 from beat import utility, models, backend
 from matplotlib import pylab as plt
 
 import numpy as num
 from pyrocko import cake
-import os
 
 from matplotlib.backends.backend_pdf import PdfPages
 
@@ -29,10 +25,7 @@
 
     return seis_synths, geo_synths
 
-<<<<<<< HEAD
-=======
 
->>>>>>> eadb34f3
 def stage_posteriors(mtrace, output='display'):
     '''
     Plot variable posteriors from certain stage of the ATMIP algorithm.
@@ -42,8 +35,6 @@
         plt.show(PLT[0][0])
     elif output == 'png':
         plt.savefig('stage_posterior.png', dpi=300)
-<<<<<<< HEAD
-=======
 
 
 def plot_all_posteriors(project_dir, mode='geometry'):
@@ -55,37 +46,17 @@
     step, _ = utility.load_atmip_params(project_dir, 'final', mode=mode)
 
     for i in range(step.stage + 1):
-        stage_path = os.path.join(project_dir, mode, 'stage_%i' % i )
+        stage_path = os.path.join(project_dir, mode, 'stage_%i' % i)
         mtrace = backend.load(stage_path, model=problem.model)
         os.chdir(stage_path)
-        print('plotting stage path: %s' %stage_path)
+        print('plotting stage path: %s' % stage_path)
         stage_posteriors(mtrace, output='png')
 
     stage_path = os.path.join(project_dir, mode, 'stage_final')
     mtrace = backend.load(stage_path, model=problem.model)
     os.chdir(stage_path)
     stage_posteriors(mtrace, output='png')
->>>>>>> eadb34f3
 
-def plot_all_posteriors(project_dir, mode='geometry'):
-    '''
-    Loop through all stages and plot the pdfs of the variables.
-    '''
-    problem = models.load_model(project_dir)
-
-    step, _ = utility.load_atmip_params(project_dir, 'final', mode=mode)
-
-    for i in range(step.stage + 1):
-	stage_path = os.path.join(project_dir, mode, 'stage_%i' % i )
-        mtrace = backend.load(stage_path, model=problem.model)
-        os.chdir(stage_path)
-        print('plotting stage path: %s' %stage_path)
-        stage_posteriors(mtrace, output='png')
-    
-    stage_path = os.path.join(project_dir, mode, 'stage_final')
-    mtrace = backend.load(stage_path, model=problem.model)
-    os.chdir(stage_path)
-    stage_posteriors(mtrace, output='png')
 
 def n_model_plot(models, axes=None):
     '''
@@ -120,12 +91,13 @@
     ymin, ymax = axes.get_ylim()
     xmin, xmax = axes.get_xlim()
     xmin = 0.
-    my = (ymax-ymin)*0.05
-    mx = (xmax-xmin)*0.2
-    axes.set_ylim(ymax+my, ymin-my)
-    axes.set_xlim(xmin, xmax+mx)
+    my = (ymax - ymin) * 0.05
+    mx = (xmax - xmin) * 0.2
+    axes.set_ylim(ymax + my, ymin - my)
+    axes.set_xlim(xmin, xmax + mx)
     if plt:
         plt.show()
+
 
 def load_earthmodels(engine, targets, depth_max='cmb'):
     earthmodels = []
