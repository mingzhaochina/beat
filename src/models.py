--- conflicted
+++ resolved
@@ -2175,12 +2175,8 @@
         name = problem.outfolder
         util.ensuredir(name)
 
-<<<<<<< HEAD
 !!!!       sampler.Metropolis_sample(
-=======
-        sampler.Metropolis_sample(
-            n_stages=pa.n_stages,
->>>>>>> ca98ec26
+
             n_steps=pa.n_steps,
             stage=pa.stage,
             step=step,
@@ -2251,7 +2247,6 @@
     name = problem.outfolder
     util.ensuredir(name)
 
-<<<<<<< HEAD
     mtrace = iter_parallel_chains(
         draws=pa.n_steps,
         step=step,
@@ -2261,57 +2256,6 @@
         n_jobs=pa.n_jobs, 
         initializer=init_chain_hypers,
         initargs=(problem), chunksize=1)
-=======
-    for stage in range(pa.n_stages):
-        logger.info('Metropolis stage %i' % stage)
-
-        if stage == 0:
-            point = {param.name: param.testvalue
-                     for param in pc.priors.values()}
-        else:
-            point = {param.name: param.random()
-                     for param in pc.priors.values()}
-
-        problem.outfolder = os.path.join(name, 'stage_%i' % stage)
-        start = {param.name: param.random() for param in
-                 pc.hyperparameters.itervalues()}
-
-        if pa.rm_flag:
-            shutil.rmtree(problem.outfolder, ignore_errors=True)
-
-        if not os.path.exists(problem.outfolder):
-            logger.debug('Sampling ...')
-            if sc0.parameters.update_covariances:
-                logger.info('Updating Covariances ...')
-                problem.update_weights(point)
-
-            problem.update_llks(point)
-            with problem.model as hmodel:
-  !              mtrace = sampler.Metropolis_sample(
-                    n_stages=10,
-                    n_steps=10000,
-                    homepath=None,
-                    start=None,
-                    progressbar=False,
-                    stage=None,
-                    rm_flag=False,
-                    step=None,
-                    model=None, n_jobs=1, update=None,
-                    burn=0.5, thin=2)
-        else:
-            logger.debug('Loading existing results!')
-            mtraces.append(text.load(
-  !              name=problem.outfolder, model=problem.model))
-
-    mtrace = merge_traces(mtraces)
-    outname = os.path.join(name, 'stage_final')
-
-    if not os.path.exists(outname):
-        util.ensuredir(outname)
-        text.dump(name=outname, trace=mtrace)
-
-    n_steps = pa.n_steps
->>>>>>> ca98ec26
 
     for v, i in pc.hyperparameters.iteritems():
         d = mtrace.get_values(
